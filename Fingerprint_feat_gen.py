"""
Library for generation of diffusional fingerprints

Henrik Dahl Pinholt
"""
import matplotlib
import pandas as pd
import matplotlib.pyplot as plt
import numpy as np
# from probfit import Chi2Regression
# from iminuit import Minuit
import inspect
import scipy.stats as stats

def Chi2Fit(
    x,
    y,
    sy,
    f,
    plot=True,
    print_level=0,
    labels=None,
    ax=None,
    savefig=None,
    valpos=None,
    exponential=False,
    fitcol=None,
    markersize=5,
    plotcol=None,
    name=None,
    fontsize=15,
    linewidth=3,
    png=False,
    custom_cost=None,
    **guesses,
):
    """Function that peforms a Chi2Fit to data given function
    ----------
    Parameters
    ----------
    x: ndarray of shape for input in f
        - input values to fit
    y: ndarray of shape output from f
        - output values to fit
    sy: ndarray of length y
        - errors on the y values
    f: function
        - Function to fit, should be of form f(x,args), where args
          is a list of arguments
    **guesses: mappings ie. p0=0.1,p1=0.2
        - initial guesses for the fit parameters
    print_level: int 0,1
        - Wether to print output from chi2 ect.
    labels:
        - Mappable to pass to ax.set call to set labels on plot
    name: str
        -Label to call fit in legend
    fontsize: int
        - Size of font in plot
    linewidth: float
        - Width of line on data
    ---------
    Returns
    ---------
    params: length args
        - fit params
    errs: lenght args
        - errror on fit params
    Ndof: int
        - Number of  degrees of freedom for fit
    Chi2: float
        - Chi2 for fit
    pval: float
        -pvalue for the fit
    """
    xmin, xmax = np.min(x), np.max(x)
    names = inspect.getfullargspec(f)[0][1:]
    if custom_cost is None:
        chi2_object = Chi2Regression(f, x, y, sy)
    else:
        chi2_object = custom_cost
    if len(guesses) != 0:
        paramguesses = {}
        lims = {}
        for key, value in guesses.items():
            if key.split("_")[0] == "limit":
                lims[key.split("_")[1]] = value
            else:
                paramguesses[key] = value
        minuit = Minuit(chi2_object, **paramguesses)
        if len(lims) > 0:
            for key, value in lims.items():
                minuit.limits[key] = value
        minuit.print_level = print_level
    else:
        minuit = Minuit(chi2_object)
    minuit.errordef =1
    minuit.migrad()
    chi2 = minuit.fval
    Ndof = len(x) - len(guesses)
    Pval = stats.chi2.sf(chi2, Ndof)
    params = minuit.values
    errs = minuit.errors

    if not exponential:
        dict = {"chi2": chi2, "Ndof": Ndof, "Pval": Pval}
        for n, p, py in zip(names, params, errs):
            dict[n] = f"{p:4.2f} +/- {py:4.2f}"
    else:
        dict = {"chi2": f"{chi2:4.4E}", "Ndof": f"{Ndof:4.4E}", "Pval": f"{Pval:4.4E}"}
        for n, p, py in zip(names, params, errs):
            dict[n] = f"{p:4.4E} +/- {py:4.4E}"
    return params, errs, Pval
    # return params, errs, Pval
def SquareDist(x0, x1, y0, y1):
    """Computes the squared distance between the two points (x0,y0) and (y1,y1)

    Returns
    -------
    float
        squared distance between the two input points

    """
    return (x1 - x0) ** 2 + (y1 - y0) ** 2


def QuadDist(x0, x1, y0, y1):
    """Computes the four-norm (x1-x0)**4+(y1-y0)**4.

    Returns
    -------
    float
        Four-norm.

    """
    return (x1 - x0) ** 4 + (y1 - y0) ** 4


def GetMax(x, y):
    """Computes the maximum squared distance between all points in the (x,y) set.

    Parameters
    ----------
    x : list-like
        x-coordinates.
    y : list-like
        y-coordinates.

    Returns
    -------
    float
        Largest squared distance between any two points in the set.

    """
    from itertools import combinations
    from random import randint

    A = np.array([x, y]).T

    def square_distance(x, y):
        return sum([(xi - yi) ** 2 for xi, yi in zip(x, y)])

    max_square_distance = 0
    for pair in combinations(A, 2):
        if square_distance(*pair) > max_square_distance:
            max_square_distance = square_distance(*pair)
            max_pair = pair
    return max_square_distance


def msd(x, y, frac):
    """Computes the mean squared displacement (msd) for a trajectory (x,y) up to
    frac*len(x) of the trajectory.

    Parameters
    ----------
    x : list-like
        x-coordinates for the trajectory.
    y : list-like
        y-coordinates for the trajectory.
    frac : float in [0,1]
        Fraction of trajectory duration to compute msd up to.

    Returns
    -------
    iterable of lenght int(len(x)*frac)
        msd for the trajectory

    """
    N = int(len(x) * frac)
    msd = []
    for lag in range(1, N):
        msd.append(
            np.mean(
                [
                    SquareDist(x[j], x[j + lag], y[j], y[j + lag])
                    for j in range(len(x) - lag)
                ]
            )
        )
    return np.array(msd)


# def Scalings(msds, dt):
#     """Fit mean squared displacements to a power law.

#     Parameters
#     ----------
#     msds : list-like
#         mean squared displacenemts.

#     Returns
#     -------
#     tuple of length 3
#         The first index is the fitted generalized diffusion constant,
#         the second is the scaling exponent alpha, and the final is the pvalue for the fit.

#     """
#     def power(x, D, alpha):
#         return 4 * D * (x) ** alpha

#     params, errs, Pval = Chi2Fit(
#         np.arange(1, len(msds) + 1)*dt,
#         msds,
#         1e-10 * np.ones(len(msds)),
#         power,
#         plot=False,
#         D=1,
#         alpha=1,
#         limit_alpha=(-10, 10),
#     )
#     sy = np.std(msds - power(np.arange(1, len(msds) + 1), *params))
#     params, errs, Pval = Chi2Fit(
#         np.arange(1, len(msds) + 1)*dt,
#         msds,
#         sy * np.ones(len(msds)),
#         power,
#         plot=False,
#         D=1,
#         alpha=1,
#         limit_alpha=(-10, 10),
#     )
#     return params[0], params[1], Pval


def Scalings(msds, dt):
    """Fit mean squared displacements to a power law.

    Parameters
    ----------
    msds : list-like
        mean squared displacenemts.

    Returns
    -------
    tuple of length 3
        The first index is the fitted generalized diffusion constant,
        the second is the scaling exponent alpha, and the final is the pvalue for the fit.

    """

    def power(x, D, alpha, offset):
        return 4 * D * (x) ** alpha + offset

<<<<<<< HEAD
    from scipy.optimize import curve_fit
    Pval = 1
    params, pcov = curve_fit(power, np.arange(1,len(msds)+1)*dt, msds, 
                             p0=[msds[0] / (4 * dt),1], 
                             max_nfev=100000, bounds=[[0.0000001,0.],[np.inf,10]], 
                             method='trf')
    r = msds - power(np.arange(1,len(msds)+1)*dt, *params)

    params, pcov = curve_fit(power, np.arange(1,len(msds)+1)*dt, msds, sigma=np.repeat(np.std(r, ddof=1), len(msds)),
                             p0=[msds[0] / (4 * dt),1], 
                             max_nfev=100000, bounds=[[0.0000001,0.],[np.inf,10]], 
                             method='trf')

    Chival = r**2/np.var(r, ddof=1)
    Pval = stats.chi2.sf(np.sum(Chival), len(msds)-len(params))

=======
    params, errs, Pval = Chi2Fit(
        np.arange(1, len(msds) + 1) * dt,
        msds,
        1e-10 * np.ones(len(msds)),
        power,
        plot=False,
        D=np.sqrt(msds[0]) / (4 * dt),
        alpha=1,
        offset=0.001,
        limit_offset=(0, None),
        limit_alpha=(0.001, 10),
    )
    sy = np.std(msds - power(np.arange(1, len(msds) + 1) * dt, *params))
    params, errs, Pval = Chi2Fit(
        np.arange(1, len(msds) + 1) * dt,
        msds,
        sy * np.ones(len(msds)),
        power,
        plot=False,
        D=np.sqrt(msds[0]) / (4 * dt),
        offset=0.001,
        alpha=1,
        limit_offset=(0, None),
        limit_alpha=(0.001, 10),
    )
>>>>>>> 57934a48
    return params[0], params[1], Pval


def Efficiency(x, y):
    """Computes the efficiency of a trajectory, logarithm of the ratio of squared end-to-end distance
    and the sum of squared distances.

    Parameters
    ----------
    x : list-like
        x-coordinates for the trajectory.
    y : list-like
        y-coordinates for the trajectory.

    Returns
    -------
    float
        Efficiency.

    """
    top = SquareDist(x[0], x[-1], y[0], y[-1])
    bottom = sum(
        [SquareDist(x[i], x[i + 1], y[i], y[i + 1]) for i in range(0, len(x) - 1)]
    )
    return np.log((top) / ((len(x) - 1) * bottom))


def FractalDim(x, y, max_square_distance):
    """Computes the fractal dimension using the estimator suggested by Katz & George
    in Fractals and the analysis of growth paths, 1985.

    Parameters
    ----------
    x : list-like
        x-coordinates for the trajectory.
    y : list-like
        y-coordinates for the trajectory.
    max_square_distance : float
        Maximum squared pair-wise distance for the poinst in the trajectory.

    Returns
    -------
    float
        Estimated fractal dimension.

    """
    totlen = sum(
        [
            np.sqrt(SquareDist(x[i], x[i + 1], y[i], y[i + 1]))
            for i in range(0, len(x) - 1)
        ]
    )
    return np.log(len(x)) / (
        np.log(len(x)) + np.log(np.sqrt(max_square_distance) / totlen)
    )


def Gaussianity(x, y, r2):
    """Computes the Gaussianity.

    Parameters
    ----------
    x : list-like
        x-coordinates for the trajectory.
    y : list-like
        y-coordinates for the trajectory.
    r2 : list-like
        Mean squared displacements for the trajectory.

    Returns
    -------
    float
        Gaussianity.

    """
    gn = []
    for lag in range(1, len(r2)):
        r4 = np.mean(
            [QuadDist(x[j], x[j + lag], y[j], y[j + lag]) for j in range(len(x) - lag)]
        )
        gn.append(r4 / (2 * r2[lag] ** 2))
    return np.mean(gn)


def Kurtosis(x, y):
    """Computes the kurtosis for the trajectory.

    Parameters
    ----------
    x : list-like
        x-coordinates for the trajectory.
    y : list-like
        y-coordinates for the trajectory.

    Returns
    -------
    float
        Kurtosis.

    """
    from scipy.stats import kurtosis

    val, vec = np.linalg.eig(np.cov(x, y))
    dominant = vec[:, np.argsort(val)][:, -1]
    return kurtosis([np.dot(dominant, v) for v in np.array([x, y]).T], fisher=False)


def MSDratio(mval):
    """Computes the MSD ratio.

    Parameters
    ----------
    mval : list-like
        Mean squared displacements.

    Returns
    -------
    float
        MSD ratio.

    """
    return np.mean(
        [mval[i] / mval[i + 1] - (i) / (i + 1) for i in range(len(mval) - 1)]
    )


def Trappedness(x, y, maxpair, out):
    """Computes the trappedness.

    Parameters
    ----------
    x : list-like
        x-coordinates for the trajectory.
    y : list-like
        y-coordinates for the trajectory.
    maxpair : float
        Maximum squared pair-wise distance for the poinst in the trajectory.
    out : list-like
        Mean squared displacements.

    Returns
    -------
    float
        Trappedness.

    """
    r0 = np.sqrt(maxpair) / 2
    D = out[1] - out[0]
    return 1 - np.exp(0.2045 - 0.25117 * (D * len(x)) / r0 ** 2)


def Time_in(state):
    """Computes the fraction of time spent in each of four states in a state
    history.

    Parameters
    ----------
    state : list-like
        State history for the trajectory.

    Returns
    -------
    list of length 4
        Fraction of time spent in each state.

    """
    times = []
    N = len(state)
    for o in range(4):
        time = 0
        for s in state:
            if s == o:
                time += 1
        times.append(time)
    return np.array(times) / N


def Lifetime(state):
    """Computes the average duration of states.

    Parameters
    ----------
    state : list-like
        State history for the trajectory.

    Returns
    -------
    float
        average duration of a state

    """
    jumps = []
    for i in range(len(state) - 1):
        if state[i + 1] != state[i]:
            jumps.append(i)
    if len(jumps) == 1:
        return max(jumps[0], len(state) - jumps[0])
    if len(jumps) == 0:
        return len(state)
    else:
        lifetimes = np.array(jumps[1:]) - np.array(jumps[:-1])
        return np.mean(lifetimes)


def GetStates(SL, model):
    """Predict the viterbi path for a series of steplengths based on a fitted HMM model.

    Parameters
    ----------
    SL : list-like
        step lengths for the trajectory.
    model : pomegranate model
        Fitted pomegranate model used to compute the viterbi path.

    Returns
    -------
    list-like
        State trajectories.
    pomegranate model
        The model used to predict the states

    """
    for i in range(len(SL)):
        if SL[i] == 0:
            SL[i] = 1e-15
    states = model.predict(SL, algorithm="viterbi")
    ms = [s.distribution.parameters[0] for s in model.states[:4]]
    statemap = dict(zip(np.arange(4)[np.argsort(ms)], np.arange(4)))
    newstates = [statemap[s] for s in states[1:]]
    return newstates, model


def GetFeatures(x, y, SL, dt, model):
    """Compute the diffusional fingerprint for a trajectory.

    Parameters
    ----------
    x : list-like
        x-coordinates for the trajectory.
    y : list-like
        y-coordinates for the trajectory.
    SL : list-like
        step lengths for the trajectory.
    model : pomegranate model
        Fitted pomegranate model used to compute the viterbi path.

    Returns
    -------
    ndarray
        The features describing the diffusional fingerprint

    """
    out = msd(x, y, 0.5)
    maxpair = GetMax(x, y)
    beta, alpha, pval = Scalings(out, dt)
    states, model = GetStates(SL, model)

    t0, t1, t2, t3 = Time_in(states)
    lifetime = Lifetime(states)
    return np.array(
        [
            alpha,
            beta,
            pval,
            Efficiency(x, y),
            FractalDim(x, y, maxpair),
            Gaussianity(x, y, out),
            Kurtosis(x, y),
            MSDratio(out),
            Trappedness(x, y, maxpair, out),
            t0,
            t1,
            t2,
            t3,
            lifetime,
            len(x),
            np.mean(SL),
            np.mean(out),
        ]
    )

def ThirdAppender(d, model):
    """Wrapper function around GetFeatures.

    Parameters
    ----------
    d : tuple of length 3
        (x,y,SL).
    model : pomegranate model
        Fitted pomegranate model used to compute the viterbi path.

    Returns
    -------
    ndarray or str
        Returns the features describing the diffusional fingerprint
    """
    x, y, SL, dt = d
    return GetFeatures(x, y, SL, dt, model)<|MERGE_RESOLUTION|>--- conflicted
+++ resolved
@@ -262,7 +262,6 @@
     def power(x, D, alpha, offset):
         return 4 * D * (x) ** alpha + offset
 
-<<<<<<< HEAD
     from scipy.optimize import curve_fit
     Pval = 1
     params, pcov = curve_fit(power, np.arange(1,len(msds)+1)*dt, msds, 
@@ -278,34 +277,6 @@
 
     Chival = r**2/np.var(r, ddof=1)
     Pval = stats.chi2.sf(np.sum(Chival), len(msds)-len(params))
-
-=======
-    params, errs, Pval = Chi2Fit(
-        np.arange(1, len(msds) + 1) * dt,
-        msds,
-        1e-10 * np.ones(len(msds)),
-        power,
-        plot=False,
-        D=np.sqrt(msds[0]) / (4 * dt),
-        alpha=1,
-        offset=0.001,
-        limit_offset=(0, None),
-        limit_alpha=(0.001, 10),
-    )
-    sy = np.std(msds - power(np.arange(1, len(msds) + 1) * dt, *params))
-    params, errs, Pval = Chi2Fit(
-        np.arange(1, len(msds) + 1) * dt,
-        msds,
-        sy * np.ones(len(msds)),
-        power,
-        plot=False,
-        D=np.sqrt(msds[0]) / (4 * dt),
-        offset=0.001,
-        alpha=1,
-        limit_offset=(0, None),
-        limit_alpha=(0.001, 10),
-    )
->>>>>>> 57934a48
     return params[0], params[1], Pval
 
 
